use std::cell::RefCell;
use std::collections::{HashMap, HashSet};
use std::env;
use std::fs;
use std::path::PathBuf;
use std::rc::Rc;
use serde_json;

/// Representation of a compiled function.
#[derive(Clone)]
struct Function {
    params: Vec<String>,
    address: usize,
}

/// Value type for the VM stack.
#[derive(Clone)]
enum Value {
    Int(i64),
    Str(String),
    Bool(bool),
    List(Rc<RefCell<Vec<Value>>>),
    Dict(Rc<RefCell<HashMap<String, Value>>>),
    None,
}

impl Value {
    fn as_int(&self) -> i64 {
        match self {
            Value::Int(i) => *i,
            Value::Str(s) => s.parse::<i64>().unwrap_or(0),
            Value::Bool(b) => {
                if *b {
                    1
                } else {
                    0
                }
            }
            Value::List(l) => l.borrow().len() as i64,
            Value::Dict(d) => d.borrow().len() as i64,
            Value::None => 0,
        }
    }
    fn as_bool(&self) -> bool {
        match self {
            Value::Bool(b) => *b,
            Value::Int(i) => *i != 0,
            Value::Str(s) => !s.is_empty(),
            Value::List(l) => !l.borrow().is_empty(),
            Value::Dict(d) => !d.borrow().is_empty(),
            Value::None => false,
        }
    }
    fn to_string(&self) -> String {
        fn helper(val: &Value, seen: &mut HashSet<usize>) -> String {
            match val {
                Value::Int(i) => i.to_string(),
                Value::Str(s) => s.clone(),
                Value::Bool(b) => b.to_string(),
                Value::List(list) => {
                    let ptr = Rc::as_ptr(list) as usize;
                    if !seen.insert(ptr) {
                        return "[...]".to_string();
                    }
                    let inner: Vec<String> = list
                        .borrow()
                        .iter()
                        .map(|v| helper(v, seen))
                        .collect();
                    format!("[{}]", inner.join(", "))
                }
                Value::Dict(map) => {
                    let ptr = Rc::as_ptr(map) as usize;
                    if !seen.insert(ptr) {
                        return "{...}".to_string();
                    }
                    let inner: Vec<String> = map
                        .borrow()
                        .iter()
                        .map(|(k, v)| format!("{}: {}", k, helper(v, seen)))
                        .collect();
                    format!("{{{}}}", inner.join(", "))
                }
                Value::None => "".to_string(),
            }
        }
        let mut seen = HashSet::new();
        helper(self, &mut seen)
    }
}

/// Instruction set for the OMG stack VM.
enum Instr {
    PushInt(i64),
    PushStr(String),
    PushBool(bool),
    BuildList(usize),
    BuildDict(usize),
    Load(String),
    Store(String),
    Add,
    Sub,
    Mul,
    Div,
    Mod,
    Eq,
    Ne,
    Lt,
    Le,
    Gt,
    Ge,
    BAnd,
    BOr,
    BXor,
    Shl,
    Shr,
    And,
    Or,
    Not,
    Neg,
    Index,
    Slice,
    Jump(usize),
    JumpIfFalse(usize),
    Call(String),
    TailCall(String),
    CallBuiltin(String, usize),
    Pop,
    PushNone,
    Ret,
    Emit,
    Halt,
    StoreIndex,
    Attr(String),
    StoreAttr(String),
    Import,
    Assert,
    CallValue(usize),
}

/// Parse a textual bytecode file into instructions.
fn parse_bytecode(src: &str) -> (Vec<Instr>, HashMap<String, Function>) {
    let mut code = Vec::new();
    let mut funcs: HashMap<String, Function> = HashMap::new();
    for line in src.lines() {
        let trimmed = line.trim_start();
        if trimmed.is_empty() {
            continue;
        }
        if let Some(rest) = trimmed.strip_prefix("FUNC ") {
            let parts: Vec<&str> = rest.split_whitespace().collect();
            if parts.len() >= 3 {
                let name = parts[0].to_string();
                let param_count: usize = parts[1].parse().unwrap_or(0);
                let params = parts[2..2 + param_count]
                    .iter()
                    .map(|s| (*s).to_string())
                    .collect::<Vec<_>>();
                let addr_idx = 2 + param_count;
                let address: usize = parts[addr_idx].parse().unwrap_or(0);
                funcs.insert(name, Function { params, address });
            }
        } else if let Some(rest) = trimmed.strip_prefix("PUSH_INT ") {
            if let Ok(v) = rest.parse::<i64>() {
                code.push(Instr::PushInt(v));
            }
        } else if let Some(rest) = trimmed.strip_prefix("PUSH_STR ") {
            if let Ok(s) = serde_json::from_str::<String>(rest) {
                code.push(Instr::PushStr(s));
            }
        } else if let Some(rest) = trimmed.strip_prefix("PUSH_BOOL ") {
            let b = rest.trim() == "1" || rest.trim().eq_ignore_ascii_case("true");
            code.push(Instr::PushBool(b));
        } else if let Some(rest) = trimmed.strip_prefix("BUILD_LIST ") {
            if let Ok(n) = rest.parse::<usize>() {
                code.push(Instr::BuildList(n));
            }
        } else if let Some(rest) = trimmed.strip_prefix("BUILD_DICT ") {
            if let Ok(n) = rest.parse::<usize>() {
                code.push(Instr::BuildDict(n));
            }
        } else if let Some(rest) = trimmed.strip_prefix("LOAD ") {
            code.push(Instr::Load(rest.to_string()));
        } else if let Some(rest) = trimmed.strip_prefix("STORE ") {
            code.push(Instr::Store(rest.to_string()));
        } else if trimmed == "ADD" {
            code.push(Instr::Add);
        } else if trimmed == "SUB" {
            code.push(Instr::Sub);
        } else if trimmed == "MUL" {
            code.push(Instr::Mul);
        } else if trimmed == "DIV" {
            code.push(Instr::Div);
        } else if trimmed == "MOD" {
            code.push(Instr::Mod);
        } else if trimmed == "EQ" {
            code.push(Instr::Eq);
        } else if trimmed == "NE" {
            code.push(Instr::Ne);
        } else if trimmed == "LT" {
            code.push(Instr::Lt);
        } else if trimmed == "LE" {
            code.push(Instr::Le);
        } else if trimmed == "GT" {
            code.push(Instr::Gt);
        } else if trimmed == "GE" {
            code.push(Instr::Ge);
        } else if trimmed == "BAND" {
            code.push(Instr::BAnd);
        } else if trimmed == "BOR" {
            code.push(Instr::BOr);
        } else if trimmed == "BXOR" {
            code.push(Instr::BXor);
        } else if trimmed == "SHL" {
            code.push(Instr::Shl);
        } else if trimmed == "SHR" {
            code.push(Instr::Shr);
        } else if trimmed == "AND" {
            code.push(Instr::And);
        } else if trimmed == "OR" {
            code.push(Instr::Or);
        } else if trimmed == "NOT" {
            code.push(Instr::Not);
        } else if trimmed == "NEG" {
            code.push(Instr::Neg);
        } else if trimmed == "INDEX" {
            code.push(Instr::Index);
        } else if trimmed == "SLICE" {
            code.push(Instr::Slice);
        } else if trimmed == "STORE_INDEX" {
            code.push(Instr::StoreIndex);
        } else if let Some(rest) = trimmed.strip_prefix("ATTR ") {
            code.push(Instr::Attr(rest.to_string()));
        } else if let Some(rest) = trimmed.strip_prefix("STORE_ATTR ") {
            code.push(Instr::StoreAttr(rest.to_string()));
        } else if trimmed == "IMPORT" {
            code.push(Instr::Import);
        } else if trimmed == "ASSERT" {
            code.push(Instr::Assert);
        } else if let Some(rest) = trimmed.strip_prefix("CALL_VALUE ") {
            if let Ok(n) = rest.parse::<usize>() {
                code.push(Instr::CallValue(n));
            }
        } else if let Some(rest) = trimmed.strip_prefix("JUMP_IF_FALSE ") {
            if let Ok(t) = rest.parse::<usize>() {
                code.push(Instr::JumpIfFalse(t));
            }
        } else if let Some(rest) = trimmed.strip_prefix("JUMP ") {
            if let Ok(t) = rest.parse::<usize>() {
                code.push(Instr::Jump(t));
            }
        } else if let Some(rest) = trimmed.strip_prefix("CALL ") {
            code.push(Instr::Call(rest.to_string()));
        } else if let Some(rest) = trimmed.strip_prefix("TCALL ") {
            code.push(Instr::TailCall(rest.to_string()));
        } else if let Some(rest) = trimmed.strip_prefix("BUILTIN ") {
            let parts: Vec<&str> = rest.split_whitespace().collect();
            if parts.len() == 2 {
                if let Ok(argc) = parts[1].parse::<usize>() {
                    code.push(Instr::CallBuiltin(parts[0].to_string(), argc));
                }
            }
        } else if trimmed == "RET" {
            code.push(Instr::Ret);
        } else if trimmed == "EMIT" {
            code.push(Instr::Emit);
        } else if trimmed == "HALT" {
            code.push(Instr::Halt);
        } else if trimmed == "POP" {
            code.push(Instr::Pop);
        } else if trimmed == "PUSH_NONE" {
            code.push(Instr::PushNone);
        }
    }
    (code, funcs)
}

/// Execute bytecode on a stack-based virtual machine.
fn run(code: &[Instr], funcs: &HashMap<String, Function>, program_args: &[String]) {
    let mut stack: Vec<Value> = Vec::new();
    let mut globals: HashMap<String, Value> = HashMap::new();
    // Expose command line arguments to bytecode programs via the global `args` list
    let arg_values: Vec<Value> = program_args
        .iter()
        .map(|s| Value::Str(s.clone()))
        .collect();
    globals.insert(
        "args".to_string(),
        Value::List(Rc::new(RefCell::new(arg_values))),
    );
    let mut env: HashMap<String, Value> = HashMap::new();
    let mut env_stack: Vec<HashMap<String, Value>> = Vec::new();
    let mut ret_stack: Vec<usize> = Vec::new();
    let mut pc: usize = 0;
    while pc < code.len() {
        match &code[pc] {
            Instr::PushInt(v) => stack.push(Value::Int(*v)),
            Instr::PushStr(s) => stack.push(Value::Str(s.clone())),
            Instr::PushBool(b) => stack.push(Value::Bool(*b)),
            Instr::BuildList(n) => {
                let mut elements = Vec::new();
                for _ in 0..*n {
                    elements.push(stack.pop().unwrap());
                }
                elements.reverse();
                stack.push(Value::List(Rc::new(RefCell::new(elements))));
            }
            Instr::BuildDict(n) => {
                let mut map: HashMap<String, Value> = HashMap::new();
                for _ in 0..*n {
                    let val = stack.pop().unwrap();
                    let key = stack.pop().unwrap().to_string();
                    map.insert(key, val);
                }
                stack.push(Value::Dict(Rc::new(RefCell::new(map))));
            }
            Instr::Load(name) => {
                if let Some(v) = env.get(name) {
                    stack.push(v.clone());
                } else if let Some(v) = globals.get(name) {
                    stack.push(v.clone());
                } else {
                    stack.push(Value::Int(0));
                }
            }
            Instr::Store(name) => {
                if let Some(v) = stack.pop() {
                    if env_stack.is_empty() {
                        globals.insert(name.clone(), v);
                    } else if env.contains_key(name) {
                        env.insert(name.clone(), v);
                    } else if globals.contains_key(name) {
                        globals.insert(name.clone(), v);
                    } else {
                        env.insert(name.clone(), v);
                    }
                }
            }
            Instr::Add => {
                let b = stack.pop().unwrap();
                let a = stack.pop().unwrap();
                match (a, b) {
                    (Value::Str(sa), Value::Str(sb)) => stack.push(Value::Str(sa + &sb)),
                    (Value::Str(sa), v) => stack.push(Value::Str(sa + &v.to_string())),
                    (v, Value::Str(sb)) => stack.push(Value::Str(v.to_string() + &sb)),
                    (Value::List(la), Value::List(lb)) => {
                        {
                            let mut la_mut = la.borrow_mut();
                            la_mut.extend(lb.borrow().iter().cloned());
                        }
                        stack.push(Value::List(la));
                    }
                    (a, b) => stack.push(Value::Int(a.as_int() + b.as_int())),
                }
            }
            Instr::Sub => {
                let b = stack.pop().unwrap().as_int();
                let a = stack.pop().unwrap().as_int();
                stack.push(Value::Int(a - b));
            }
            Instr::Mul => {
                let b = stack.pop().unwrap().as_int();
                let a = stack.pop().unwrap().as_int();
                stack.push(Value::Int(a.checked_mul(b).unwrap_or(0)));
            }
            Instr::Div => {
                let b = stack.pop().unwrap().as_int();
                let a = stack.pop().unwrap().as_int();
                stack.push(Value::Int(a / b));
            }
            Instr::Mod => {
                let b = stack.pop().unwrap().as_int();
                let a = stack.pop().unwrap().as_int();
                stack.push(Value::Int(a % b));
            }
            Instr::Eq => {
                let b = stack.pop().unwrap().to_string();
                let a = stack.pop().unwrap().to_string();
                stack.push(Value::Bool(a == b));
            }
            Instr::Ne => {
                let b = stack.pop().unwrap().to_string();
                let a = stack.pop().unwrap().to_string();
                stack.push(Value::Bool(a != b));
            }
            Instr::Lt => {
                let b = stack.pop().unwrap();
                let a = stack.pop().unwrap();
                let res = match (&a, &b) {
                    (Value::Str(sa), Value::Str(sb)) => sa < sb,
                    _ => a.as_int() < b.as_int(),
                };
                stack.push(Value::Bool(res));
            }
            Instr::Le => {
                let b = stack.pop().unwrap();
                let a = stack.pop().unwrap();
                let res = match (&a, &b) {
                    (Value::Str(sa), Value::Str(sb)) => sa <= sb,
                    _ => a.as_int() <= b.as_int(),
                };
                stack.push(Value::Bool(res));
            }
            Instr::Gt => {
                let b = stack.pop().unwrap();
                let a = stack.pop().unwrap();
                let res = match (&a, &b) {
                    (Value::Str(sa), Value::Str(sb)) => sa > sb,
                    _ => a.as_int() > b.as_int(),
                };
                stack.push(Value::Bool(res));
            }
            Instr::Ge => {
                let b = stack.pop().unwrap();
                let a = stack.pop().unwrap();
                let res = match (&a, &b) {
                    (Value::Str(sa), Value::Str(sb)) => sa >= sb,
                    _ => a.as_int() >= b.as_int(),
                };
                stack.push(Value::Bool(res));
            }
            Instr::BAnd => {
                let b = stack.pop().unwrap().as_int();
                let a = stack.pop().unwrap().as_int();
                stack.push(Value::Int(a & b));
            }
            Instr::BOr => {
                let b = stack.pop().unwrap().as_int();
                let a = stack.pop().unwrap().as_int();
                stack.push(Value::Int(a | b));
            }
            Instr::BXor => {
                let b = stack.pop().unwrap().as_int();
                let a = stack.pop().unwrap().as_int();
                stack.push(Value::Int(a ^ b));
            }
            Instr::Shl => {
                let b = stack.pop().unwrap().as_int() as u32;
                let a = stack.pop().unwrap().as_int();
                stack.push(Value::Int(a << b));
            }
            Instr::Shr => {
                let b = stack.pop().unwrap().as_int() as u32;
                let a = stack.pop().unwrap().as_int();
                stack.push(Value::Int(a >> b));
            }
            Instr::And => {
                let b = stack.pop().unwrap().as_bool();
                let a = stack.pop().unwrap().as_bool();
                stack.push(Value::Bool(a && b));
            }
            Instr::Or => {
                let b = stack.pop().unwrap().as_bool();
                let a = stack.pop().unwrap().as_bool();
                stack.push(Value::Bool(a || b));
            }
            Instr::Not => {
                let v = stack.pop().unwrap().as_int();
                stack.push(Value::Int(!v));
            }
            Instr::Neg => {
                let v = stack.pop().unwrap().as_int();
                stack.push(Value::Int(-v));
            }
            Instr::Index => {
                let idx = stack.pop().unwrap();
                let base = stack.pop().unwrap();
                match (base, idx) {
                    (Value::List(list), Value::Int(i)) => {
                        let l = list.borrow();
                        let idx = i as usize;
                        if idx < l.len() {
                            stack.push(l[idx].clone());
                        } else {
                            stack.push(Value::Int(0));
                        }
                    }
                    (Value::Dict(map), Value::Str(k)) => {
                        stack.push(map.borrow().get(&k).cloned().unwrap_or(Value::Int(0)));
                    }
                    (Value::Dict(map), Value::Int(i)) => {
                        let key = i.to_string();
                        stack.push(map.borrow().get(&key).cloned().unwrap_or(Value::Int(0)));
                    }
                    (Value::Str(s), Value::Int(i)) => {
                        let ch = s.chars().nth(i as usize).unwrap_or('\0');
                        stack.push(Value::Str(ch.to_string()));
                    }
                    _ => stack.push(Value::Int(0)),
                }
            }
            Instr::Slice => {
                let end_val = stack.pop().unwrap();
                let start = stack.pop().unwrap().as_int() as usize;
                let base = stack.pop().unwrap();
                match base {
                    Value::List(list) => {
                        let list_ref = list.borrow();
                        let end = match end_val {
                            Value::None => list_ref.len(),
                            v => v.as_int() as usize,
                        };
                        let slice = list_ref[start..end].to_vec();
                        stack.push(Value::List(Rc::new(RefCell::new(slice))));
                    }
                    Value::Str(s) => {
                        let chars: Vec<char> = s.chars().collect();
                        let end = match end_val {
                            Value::None => chars.len(),
                            v => v.as_int() as usize,
                        };
                        let slice: String = chars[start..end].iter().collect();
                        stack.push(Value::Str(slice));
                    }
                    _ => stack.push(Value::Int(0)),
                }
            }
            Instr::StoreIndex => {
                let val = stack.pop().unwrap();
                let idx = stack.pop().unwrap();
                let base = stack.pop().unwrap();
                match (base, idx) {
                    (Value::List(list), Value::Int(i)) => {
                        let mut l = list.borrow_mut();
                        let idx_usize = i as usize;
                        if idx_usize >= l.len() {
                            l.resize(idx_usize + 1, Value::Int(0));
                        }
                        l[idx_usize] = val;
                    }
                    (Value::Dict(map), Value::Str(k)) => {
                        map.borrow_mut().insert(k, val);
                    }
                    (Value::Dict(map), Value::Int(i)) => {
                        map.borrow_mut().insert(i.to_string(), val);
                    }
                    _ => {}
                }
            }
            Instr::Attr(attr) => {
                let base = stack.pop().unwrap();
                match base {
                    Value::Dict(map) => {
                        let v = map
                            .borrow()
                            .get(attr)
                            .cloned()
                            .unwrap_or(Value::Int(0));
                        stack.push(v);
                    }
                    _ => stack.push(Value::Int(0)),
                }
            }
            Instr::StoreAttr(attr) => {
                let val = stack.pop().unwrap();
                let base = stack.pop().unwrap();
                if let Value::Dict(map) = base {
                    map.borrow_mut().insert(attr.clone(), val);
                }
            }
            Instr::Import => {
                let path_val = stack.pop().unwrap();
                if let Value::Str(path) = path_val {
                    let src = fs::read_to_string(&path).expect("failed to read module");
                    let (code2, funcs2) = parse_bytecode(&src);
                    run(&code2, &funcs2, &[]);
                    stack.push(Value::Dict(Rc::new(RefCell::new(HashMap::new()))));
                } else {
                    panic!("IMPORT expects string path");
                }
            }
            Instr::Assert => {
                let cond = stack.pop().unwrap().as_bool();
                if !cond {
                    panic!("Assertion failed");
                }
            }
            Instr::CallValue(argc) => {
                let mut args_vec: Vec<Value> = Vec::new();
                for _ in 0..*argc {
                    args_vec.push(stack.pop().unwrap());
                }
                args_vec.reverse();
                let func_val = stack.pop().unwrap();
                if let Value::Str(name) = func_val {
                    if let Some(func) = funcs.get(&name) {
                        let mut new_env = HashMap::new();
                        for param in func.params.iter().rev() {
                            let arg = args_vec.pop().unwrap();
                            new_env.insert(param.clone(), arg);
                        }
                        env_stack.push(env);
                        ret_stack.push(pc + 1);
                        env = new_env;
                        pc = func.address;
                        continue;
                    } else {
                        panic!("Unknown function: {}", name);
                    }
                } else {
                    panic!("CALL_VALUE expects function name");
                }
            }
            Instr::PushNone => {
                stack.push(Value::None);
            }
            Instr::Jump(target) => {
                pc = *target;
                continue;
            }
            Instr::JumpIfFalse(target) => {
                let cond = stack.pop().unwrap().as_bool();
                if !cond {
                    pc = *target;
                    continue;
                }
            }
            Instr::Call(name) => {
                if let Some(func) = funcs.get(name) {
                    let mut new_env = HashMap::new();
                    for param in func.params.iter().rev() {
                        let arg = stack.pop().unwrap();
                        new_env.insert(param.clone(), arg);
                    }
                    env_stack.push(env);
                    ret_stack.push(pc + 1);
                    env = new_env;
                    pc = func.address;
                    continue;
                } else {
                    panic!("Unknown function: {}", name);
                }
            }
            Instr::TailCall(name) => {
                if let Some(func) = funcs.get(name) {
                    let mut new_env = HashMap::new();
                    for param in func.params.iter().rev() {
                        let arg = stack.pop().unwrap();
                        new_env.insert(param.clone(), arg);
                    }
                    env = new_env;
                    pc = func.address;
                    continue;
                } else {
                    panic!("Unknown function: {}", name);
                }
            }
            Instr::CallBuiltin(name, argc) => {
                let mut args: Vec<Value> = Vec::new();
                for _ in 0..*argc {
                    args.push(stack.pop().unwrap());
                }
                args.reverse();
                let result = match name.as_str() {
                    "chr" => match args.as_slice() {
                        [Value::Int(i)] => Value::Str((*i as u8 as char).to_string()),
                        _ => panic!("chr() expects one integer"),
                    },
                    "ascii" => match args.as_slice() {
                        [Value::Str(s)] if s.chars().count() == 1 => {
                            Value::Int(s.chars().next().unwrap() as i64)
                        }
                        _ => panic!("ascii() expects a single character"),
                    },
                    "hex" => match args.as_slice() {
                        [Value::Int(i)] => Value::Str(format!("{:x}", i)),
                        _ => panic!("hex() expects one integer"),
                    },
                    "binary" => match args.as_slice() {
                        [Value::Int(n)] => Value::Str(format!("{:b}", n)),
                        [Value::Int(n), Value::Int(width)] => {
                            if *width <= 0 {
                                panic!("binary() width must be positive");
                            }
                            let mask = (1_i64 << width) - 1;
                            Value::Str(format!("{:0width$b}", n & mask, width = *width as usize))
                        }
                        _ => panic!("binary() expects one or two integers"),
                    },
                    "length" => match args.as_slice() {
                        [Value::List(list)] => Value::Int(list.borrow().len() as i64),
                        [Value::Str(s)] => Value::Int(s.chars().count() as i64),
                        [Value::Dict(map)] => Value::Int(map.borrow().len() as i64),
                        _ => panic!("length() expects a list, dict or string"),
                    },
                    "read_file" => match args.as_slice() {
                        [Value::Str(path)] => {
<<<<<<< HEAD
=======
                            println!("read_file path: {}", path);
>>>>>>> 9a004178
                            let mut path_buf = PathBuf::from(path.replace("\\", "/"));
                            if path_buf.is_relative() && !path_buf.exists() {
                                if let Some(Value::Str(cur)) = env
                                    .get("current_dir")
                                    .or_else(|| globals.get("current_dir"))
                                {
                                    let base = PathBuf::from(cur.replace("\\", "/"));
                                    path_buf = base.join(path_buf);
                                }
                            }
                            let content = fs::read_to_string(&path_buf)
                                .expect("failed to read file");
<<<<<<< HEAD
=======
                            if let Some(parent) = path_buf.parent() {
                                let parent_str = parent.to_string_lossy().replace("\\", "/");
                                if env.contains_key("current_dir") {
                                    env.insert("current_dir".to_string(), Value::Str(parent_str));
                                } else {
                                    globals.insert("current_dir".to_string(), Value::Str(parent_str));
                                }
                            }
>>>>>>> 9a004178
                            Value::Str(content)
                        }
                        _ => panic!("read_file() expects a file path"),
                    },
                    _ => panic!("unknown builtin: {}", name),
                };
                stack.push(result);
            }
            Instr::Pop => {
                stack.pop();
            }
            Instr::Ret => {
                let ret_val = stack.pop().unwrap_or(Value::Int(0));
                pc = ret_stack.pop().unwrap();
                env = env_stack.pop().unwrap();
                stack.push(ret_val);
                continue;
            }
            Instr::Emit => {
                if let Some(v) = stack.pop() {
                    println!("{}", v.to_string());
                }
            }
            Instr::Halt => break,
        }
        pc += 1;
    }
}

fn main() {
    let args: Vec<String> = env::args().collect();
    if args.len() < 2 {
        eprintln!("Usage: omg_native <bytecode_file> [--] [program args]");
        std::process::exit(1);
    }
    let bc_path = &args[1];
    let program_args: &[String] = if args.len() > 2 {
        if args[2] == "--" {
            &args[3..]
        } else {
            &args[2..]
        }
    } else {
        &[]
    };
    let src = fs::read_to_string(bc_path).expect("failed to read bytecode file");
    let (code, funcs) = parse_bytecode(&src);
    run(&code, &funcs, program_args);
}<|MERGE_RESOLUTION|>--- conflicted
+++ resolved
@@ -685,10 +685,7 @@
                     },
                     "read_file" => match args.as_slice() {
                         [Value::Str(path)] => {
-<<<<<<< HEAD
-=======
                             println!("read_file path: {}", path);
->>>>>>> 9a004178
                             let mut path_buf = PathBuf::from(path.replace("\\", "/"));
                             if path_buf.is_relative() && !path_buf.exists() {
                                 if let Some(Value::Str(cur)) = env
@@ -701,8 +698,6 @@
                             }
                             let content = fs::read_to_string(&path_buf)
                                 .expect("failed to read file");
-<<<<<<< HEAD
-=======
                             if let Some(parent) = path_buf.parent() {
                                 let parent_str = parent.to_string_lossy().replace("\\", "/");
                                 if env.contains_key("current_dir") {
@@ -711,7 +706,6 @@
                                     globals.insert("current_dir".to_string(), Value::Str(parent_str));
                                 }
                             }
->>>>>>> 9a004178
                             Value::Str(content)
                         }
                         _ => panic!("read_file() expects a file path"),
